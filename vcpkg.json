--- conflicted
+++ resolved
@@ -13,10 +13,7 @@
     "volk",
     "vulkan",
     "glm",
-<<<<<<< HEAD
+    "outcome"
     "fastgltf"
-=======
-    "outcome"
->>>>>>> 7ba745ec
   ]
 }