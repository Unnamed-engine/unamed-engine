--- conflicted
+++ resolved
@@ -2,10 +2,6 @@
   "dependencies": [
     "fmt",
     "sdl2",
-<<<<<<< HEAD
-    "spdlog"
-=======
     "magic-enum"
->>>>>>> 061844b0
   ]
 }