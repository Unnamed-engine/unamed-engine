{
  "dependencies": [
    "fmt",
    "magic-enum",
<<<<<<< HEAD
    "sdl2",
    "spdlog"
=======
    {
      "name": "sdl2",
      "features": ["vulkan"]
    },
    "spdlog",
    "vk-bootstrap",
    "volk",
    "vulkan-headers"
>>>>>>> ce0ad814
  ]
}<|MERGE_RESOLUTION|>--- conflicted
+++ resolved
@@ -2,10 +2,6 @@
   "dependencies": [
     "fmt",
     "magic-enum",
-<<<<<<< HEAD
-    "sdl2",
-    "spdlog"
-=======
     {
       "name": "sdl2",
       "features": ["vulkan"]
@@ -14,6 +10,5 @@
     "vk-bootstrap",
     "volk",
     "vulkan-headers"
->>>>>>> ce0ad814
   ]
 }