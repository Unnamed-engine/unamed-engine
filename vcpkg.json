--- conflicted
+++ resolved
@@ -18,15 +18,11 @@
     "spdlog",
     "vk-bootstrap",
     "volk",
-<<<<<<< HEAD
     "vulkan",
     "glm",
     "outcome",
     "fastgltf",
     "catch2",
     "spirv-reflect"
-=======
-    "vulkan"
->>>>>>> b31a883d
   ]
 }