name: CI checks

on:
  push:
    branches: [ "main" ]
  pull_request:
    branches: [ "main" ]

jobs:
  format:
    runs-on: ubuntu-latest
    steps:
      - uses: actions/checkout@v4
      - name: Install clang-format
        run:  |
          wget -O - https://apt.llvm.org/llvm-snapshot.gpg.key | sudo apt-key add -
          echo "deb http://apt.llvm.org/jammy/ llvm-toolchain-jammy-17 main" | sudo tee -a /etc/apt/sources.list
          echo "deb-src http://apt.llvm.org/jammy/ llvm-toolchain-jammy-17 main" | sudo tee -a /etc/apt/sources.list
          sudo apt-get update && sudo apt-get install -y clang-format-17
          sudo rm /usr/bin/clang-format
          sudo ln -s /usr/bin/clang-format-17 /usr/bin/clang-format
      - name: Format
        run: |
          source ./scripts/bootstrap.sh
          devtool format --no-fix --check
  build:
    runs-on: ${{ matrix.os }}
    needs: format
    strategy:
      matrix:
        os: [ubuntu-latest, macos-latest, windows-latest]
        c_compiler: [gcc, clang, cl]
        build_type: [Debug, Release]
        include:
          - os: ubuntu-latest
            c_compiler: gcc
            cxx_compiler: g++
          - os: ubuntu-latest
            c_compiler: clang
            cxx_compiler: clang++
          - os: windows-latest
            c_compiler: cl
            cxx_compiler: cl
          - os: macos-latest
            c_compiler: clang
            cxx_compiler: clang++
        exclude:
          - os: windows-latest
            c_compiler: gcc
          - os: windows-latest
            c_compiler: clang
          - os: macos-latest
            c_compiler: gcc
          - os: macos-latest
            c_compiler: cl
          - os: ubuntu-latest
            c_compiler: cl
      fail-fast: false
    steps:
      - uses: actions/checkout@v4
        with:
          submodules: recursive
      - name: Set up CMake ${{ matrix.c_compiler }} ${{ matrix.cxx_compiler }}
        uses: jwlawson/actions-setup-cmake@v1.14
        with:
          cmake-version: '3.28.x'
      - uses: actions/setup-dotnet@v3
        with:
          dotnet-version: 8.x
<<<<<<< HEAD
      - name: Build dotnet
        run: |
          cd src/engine_core/assembly-test && dotnet publish -c ${{ matrix.build_type }}
=======
>>>>>>> 6183cbe0
      - name: Set up Ninja
        uses: seanmiddleditch/gha-setup-ninja@master
        with:
          version: '1.11.1'
      - name: Install Ubuntu dependencies
        if: matrix.os == 'ubuntu-latest'
        run: |
          sudo apt-get update
          sudo apt-get install -y libasound2-dev libx11-dev libxrandr-dev libxi-dev libgl1-mesa-dev libglu1-mesa-dev libxcursor-dev libxinerama-dev autopoint
      - name: Build dotnet
        run: |
          cd src/engine_core/assembly-test && dotnet publish -c ${{ matrix.build_type }}
      - name: Install python requirements
        run: pip install -r requirements.txt
      - uses: ilammy/msvc-dev-cmd@v1
        if: matrix.c_compiler == 'cl'
        with:
          arch: amd64
      - uses: knicknic/os-specific-run@v1.0.3
        name: Set up environment
        with:
          macos: echo ${{ github.workspace }}/scripts >> $GITHUB_PATH
          linux: echo ${{ github.workspace }}/scripts >> $GITHUB_PATH
          windows: |
            echo ${{ github.workspace }}/scripts >> $env:GITHUB_PATH
            echo "UTF-8" >> $env:PYTHONIOENCODING
      - name: Add scripts to path
        run: echo ${{ github.workspace }}/scripts >> $GITHUB_PATH
      - name: Configure the project
        run: devtool configure --c-compiler ${{ matrix.c_compiler }} --cxx-compiler ${{ matrix.cxx_compiler }} --build-type ${{ matrix.build_type }}
      - name: Build
        run: devtool build
  clang-tidy:
    needs: format
    permissions: write-all
    runs-on: ubuntu-latest
    steps:
      - uses: actions/checkout@v3
        with:
          submodules: recursive

      - name: Install Ubuntu dependencies
        run: |
          sudo wget -O - https://apt.llvm.org/llvm-snapshot.gpg.key | sudo apt-key add -
          echo "deb http://apt.llvm.org/jammy/ llvm-toolchain-jammy-17 main" | sudo tee -a /etc/apt/sources.list
          echo "deb-src http://apt.llvm.org/jammy/ llvm-toolchain-jammy-17 main" | sudo tee -a /etc/apt/sources.list
          sudo apt-get update
          sudo apt-get install -y libasound2-dev libx11-dev libxrandr-dev libxi-dev libgl1-mesa-dev libglu1-mesa-dev libxcursor-dev libxinerama-dev clang-tidy-17 autopoint
          sudo rm /usr/bin/clang-tidy
          sudo ln -s /usr/bin/clang-tidy-17 /usr/bin/clang-tidy
          wget https://github.com/ninja-build/ninja/releases/download/v1.11.1/ninja-linux.zip -O ninja-linux.zip && \
            sudo unzip ninja-linux.zip -d /usr/bin && \
            sudo rm ninja-linux.zip
      - name: Add scripts to path
        run: echo ${{ github.workspace }}/scripts >> $GITHUB_PATH

      - name: Configure the project
        run: devtool configure --c-compiler clang --cxx-compiler clang++ --build-type Debug

      - name: Run clang tidy
        id: clang-tidy
        uses: mathiasvr/command-output@v2.0.0
        timeout-minutes: 40
        with:
          run: devtool tidy -v
      - name: Comment PR
        # Only execute if clang-tidy found errors
        if: ${{ failure() && github.event_name == 'pull_request' }}
        uses: thollander/actions-comment-pull-request@v2
        with:
          message: |
            ### Clang-Tidy found errors
            <details>
            <summary>Click to expand</summary>

            ```
            ${{ steps.clang-tidy.outputs.stdout }}
            ```

            </details><|MERGE_RESOLUTION|>--- conflicted
+++ resolved
@@ -67,12 +67,9 @@
       - uses: actions/setup-dotnet@v3
         with:
           dotnet-version: 8.x
-<<<<<<< HEAD
       - name: Build dotnet
         run: |
           cd src/engine_core/assembly-test && dotnet publish -c ${{ matrix.build_type }}
-=======
->>>>>>> 6183cbe0
       - name: Set up Ninja
         uses: seanmiddleditch/gha-setup-ninja@master
         with:
