--- conflicted
+++ resolved
@@ -6,10 +6,6 @@
 
 #pragma once
 #include "KeyData.hpp"
-<<<<<<< HEAD
-#include <magic_enum.hpp>
-=======
->>>>>>> ce0ad814
 #include <map>
 
 class InputManager
