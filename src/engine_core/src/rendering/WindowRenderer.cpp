--- conflicted
+++ resolved
@@ -1,10 +1,7 @@
 #include "WindowRenderer.hpp"
 
 #include "log/Logger.hpp"
-<<<<<<< HEAD
-=======
 #include "rendering/VulkanRenderer.hpp"
->>>>>>> ce0ad814
 
 WindowRenderer::WindowRenderer(const char *windowName) noexcept
 {
@@ -19,6 +16,10 @@
 
     this->m_windowPtr = SDL_CreateWindow(windowName, SDL_WINDOWPOS_CENTERED, SDL_WINDOWPOS_CENTERED,
                                          DEFAULT_WINDOW_WIDTH, DEFAULT_WINDOW_HEIGHT, defaultFlag);
+    if (this->m_windowPtr == nullptr) {
+        Hush::LogError("SDL window creation failed!");
+        return;
+    }
     this->m_rendererPtr = SDL_CreateRenderer(this->m_windowPtr, defaultWindowIndex, GetInitialRendererFlags());
 
     this->m_windowRenderer = std::make_unique<Hush::VulkanRenderer>(this->m_windowPtr);
