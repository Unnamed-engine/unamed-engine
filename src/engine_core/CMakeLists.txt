include(cmake/deps.cmake)

# Set the source files
set(SOURCES
    src/main.cpp
    src/HushEngine.cpp
    src/scripting/ScriptingManager.cpp
    src/scripting/DotnetHost.cpp
    src/utils/LibManager.cpp
    src/utils/StringUtils.cpp
    src/utils/filesystem/PathUtils.cpp
<<<<<<< HEAD
    src/rendering/WindowRenderer.hpp
=======
>>>>>>> ce0ad814
    src/rendering/WindowRenderer.cpp
    src/input/InputManager.cpp
    src/log/Logger.cpp
<<<<<<< HEAD
=======
    src/rendering/VulkanRenderer.cpp
>>>>>>> ce0ad814
)

add_executable(engine_core ${SOURCES})

target_include_directories(engine_core PRIVATE src src)

<<<<<<< HEAD
=======
set(ENGINE_LIBS coreclr SDL2::SDL2 magic_enum::magic_enum fmt::fmt spdlog::spdlog volk::volk_headers vk-bootstrap::vk-bootstrap)
>>>>>>> ce0ad814

set(ENGINE_LIBS coreclr SDL2::SDL2 magic_enum::magic_enum fmt::fmt spdlog::spdlog)
if (UNIX)
    set(ENGINE_LIBS ${ENGINE_LIBS} dl)
    target_compile_options(engine_core PRIVATE -Wall -Wextra -Wpedantic)
<<<<<<< HEAD
    target_link_libraries(engine_core PUBLIC ${ENGINE_LIBS})
elseif(WIN32)
target_link_libraries(engine_core PUBLIC coreclr)
=======
elseif(WIN32)
>>>>>>> ce0ad814
    set_target_properties(engine_core PROPERTIES
        VS_GLOBAL_RunCodeAnalysis false

        # Use visual studio core guidelines
        VS_GLOBAL_EnableMicrosoftCodeAnalysis false
        #VS_GLOBAL_CodeAnalysisRuleSet ${CMAKE_CURRENT_SOURCE_DIR}/foo.ruleset
        #VS_GLOBAL_CodeAnalysisRuleSet ${CMAKE_CURRENT_SOURCE_DIR}/foo.ruleset

        # Use clangtidy
        VS_GLOBAL_EnableClangTidyCodeAnalysis true
        VS_GLOBAL_ClangTidyChecks "-* \"\"--config-file=${CMAKE_CURRENT_SOURCE_DIR}/.clang-tidy --header-filter=.*"
    )

    target_compile_options(engine_core PRIVATE /W4 /WX)
endif()

<<<<<<< HEAD

=======
target_link_libraries(engine_core PRIVATE ${ENGINE_LIBS})
>>>>>>> ce0ad814


target_compile_features(engine_core PRIVATE cxx_std_17)
#Copy the .NET runtime configuration
set(RUNTIME_CONFIG_SOURCE_DIR ${CMAKE_CURRENT_SOURCE_DIR}/assembly-test/bin)
#Check if we're in a single or multiple config generator
if (CMAKE_CONFIGURATION_TYPES)
    set(BUILD_TYPE $<CONFIG>)
else()
    set(BUILD_TYPE ${CMAKE_BUILD_TYPE})
endif()<|MERGE_RESOLUTION|>--- conflicted
+++ resolved
@@ -3,45 +3,45 @@
 # Set the source files
 set(SOURCES
     src/main.cpp
+    src/HushEngine.hpp
     src/HushEngine.cpp
     src/scripting/ScriptingManager.cpp
+    src/scripting/ScriptingManager.hpp
+    src/scripting/DotnetHost.hpp
     src/scripting/DotnetHost.cpp
     src/utils/LibManager.cpp
+    src/utils/LibManager.hpp
     src/utils/StringUtils.cpp
+    src/utils/StringUtils.hpp
+    src/utils/Platform.hpp
+    src/utils/filesystem/PathUtils.hpp
     src/utils/filesystem/PathUtils.cpp
-<<<<<<< HEAD
     src/rendering/WindowRenderer.hpp
-=======
->>>>>>> ce0ad814
     src/rendering/WindowRenderer.cpp
+    src/rendering/Renderer.hpp
+    src/rendering/VulkanRenderer.hpp
+    src/rendering/VulkanRenderer.cpp
+    src/input/KeyStates.hpp
+    src/input/KeyData.hpp
+    src/input/KeyCode.hpp
+    src/input/InputManager.hpp
     src/input/InputManager.cpp
+    src/log/Logger.hpp
     src/log/Logger.cpp
-<<<<<<< HEAD
-=======
-    src/rendering/VulkanRenderer.cpp
->>>>>>> ce0ad814
 )
 
 add_executable(engine_core ${SOURCES})
 
 target_include_directories(engine_core PRIVATE src src)
 
-<<<<<<< HEAD
-=======
 set(ENGINE_LIBS coreclr SDL2::SDL2 magic_enum::magic_enum fmt::fmt spdlog::spdlog volk::volk_headers vk-bootstrap::vk-bootstrap)
->>>>>>> ce0ad814
 
-set(ENGINE_LIBS coreclr SDL2::SDL2 magic_enum::magic_enum fmt::fmt spdlog::spdlog)
 if (UNIX)
     set(ENGINE_LIBS ${ENGINE_LIBS} dl)
     target_compile_options(engine_core PRIVATE -Wall -Wextra -Wpedantic)
-<<<<<<< HEAD
     target_link_libraries(engine_core PUBLIC ${ENGINE_LIBS})
 elseif(WIN32)
-target_link_libraries(engine_core PUBLIC coreclr)
-=======
-elseif(WIN32)
->>>>>>> ce0ad814
+    target_link_libraries(engine_core PUBLIC coreclr)
     set_target_properties(engine_core PROPERTIES
         VS_GLOBAL_RunCodeAnalysis false
 
@@ -58,11 +58,8 @@
     target_compile_options(engine_core PRIVATE /W4 /WX)
 endif()
 
-<<<<<<< HEAD
 
-=======
-target_link_libraries(engine_core PRIVATE ${ENGINE_LIBS})
->>>>>>> ce0ad814
+
 
 
 target_compile_features(engine_core PRIVATE cxx_std_17)
