--- conflicted
+++ resolved
@@ -29,11 +29,8 @@
 #include "Shared/RenderableNode.hpp"
 #include "Shared/EditorCamera.hpp"
 #include "VulkanSwapchain.hpp"
-<<<<<<< HEAD
 #include "VulkanFullScreenPass.hpp"
-=======
 #include "DrawContext.hpp"
->>>>>>> b31a883d
 
 ///@brief Double frame buffering, allows for the GPU and CPU to work in parallel. NOTE: increase to 3 if experiencing
 /// jittery framerates
