--- conflicted
+++ resolved
@@ -47,8 +47,9 @@
 	}
 
 	if (cameraDir != Vector3Math::ZERO) {
-		constexpr float maxSpeed = 5000.0f;
-		this->m_blendValue = MathUtils::Clamp(this->m_blendValue + delta, 0.0f, 1.0f);
+		//constexpr float maxSpeed = 5000.0F;
+		constexpr float maxSpeed = 20.0F;
+		this->m_blendValue = MathUtils::Clamp(this->m_blendValue + delta, 0.0F, 1.0F);
 		float speed = maxSpeed * ApplyAccelerationCurve(this->m_blendValue);
 		this->m_position += glm::normalize(cameraDir) * speed * delta;
 	}
@@ -75,11 +76,11 @@
 	return glm::toMat4(yawRotation) * glm::toMat4(pitchRotation);
 }
 
-<<<<<<< HEAD
 glm::vec3 Hush::EditorCamera::GetPosition() const noexcept
 {
 	return this->m_position;
-=======
+}
+
 float Hush::EditorCamera::ApplyAccelerationCurve(float blend)
 {
 	//From a custom asymmetrical sigmoidal curve, formula approximated by: https://mycurvefit.com/
@@ -91,8 +92,6 @@
 	constexpr float m = 0.5257619f;
 	float expVariantFraction = MathUtils::Pow(blend / c, b);
 	return offset + (numerator / MathUtils::Pow(1.0f + expVariantFraction, m));
-	
->>>>>>> b31a883d
 }
 
 glm::mat4 Hush::EditorCamera::GetViewMatrix() const noexcept
