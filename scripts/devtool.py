--- conflicted
+++ resolved
@@ -61,14 +61,10 @@
 @click.option('--build-type', '-t', default='Release', help='Build type (Debug, Release, RelWithDebInfo, MinSizeRel)')
 @click.option('--build-dir', '-b', default='build', help='Build directory')
 @click.option('--no-echo', '-n', is_flag=True, help='Do not echo commands')
-<<<<<<< HEAD
-def configure(build_type: str, build_dir: str, no_echo: bool):
-=======
 @click.option('--verbose', '-v', is_flag=True, help='Shows all output', default=False)
 @click.option('--c-compiler', help='C compiler to use, if not specified, the default will be used')
 @click.option('--cxx-compiler', help='C++ compiler to use, if not specified, the default will be used')
 def configure(build_type: str, build_dir: str, no_echo: bool, verbose: bool, c_compiler: str, cxx_compiler: str):
->>>>>>> 061844b0
   """
   Configures the project using CMake.
   """
@@ -103,9 +99,6 @@
   elif os.name == OS_MAC_ID:
     cmake_args.append('-GXcode')
 
-<<<<<<< HEAD
-  subprocess.check_call(['cmake'] + cmake_args, stdout=subprocess.DEVNULL if no_echo else None)
-=======
   if c_compiler:
     cmake_args.append(f'-DCMAKE_C_COMPILER={c_compiler}')
   if cxx_compiler:
@@ -127,7 +120,6 @@
   ret = subprocess.call(['cmake'] + cmake_args, stdout=subprocess.DEVNULL if no_echo else None)
   if ret != 0:
     raise click.ClickException('CMake configuration failed.')
->>>>>>> 061844b0
 
   click.echo('✅ Project configured successfully.' if ret == 0 else '❌ Project configuration failed.', file=stdout if no_echo else stderr)
 
@@ -153,14 +145,7 @@
   # Build
   os.chdir(build_dir)
   cpu_count = os.cpu_count()
-<<<<<<< HEAD
-  call = ['cmake', '--build', '.']
-  if not is_ninja_installed:
-    call += ['--', f'-j{cpu_count}']
-  subprocess.check_call(['cmake', '--build', '.'], stdout=subprocess.DEVNULL if no_echo else None)
-=======
   ret = subprocess.call(['cmake', '--build', '.', f'-j{cpu_count}'], stdout=subprocess.DEVNULL if no_echo else None)
->>>>>>> 061844b0
 
   click.echo('✅ Project built successfully.' if ret == 0 else '❌ Project build failed.', file=stdout if no_echo else stderr)
 
